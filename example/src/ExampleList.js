--- conflicted
+++ resolved
@@ -47,18 +47,6 @@
     navigation: PropTypes.object,
   };
 
-<<<<<<< HEAD
-  state = {
-    value: 0,
-  };
-
-  componentWillReceiveProps(nextProps) {
-    if (nextProps.theme !== this.props.theme) {
-      /// Super dirty way to update the listview when now rows change
-      this.setState({ value: this.state.value + 1 });
-    }
-  }
-
   _renderRow = id => {
     const { theme: { colors: { paper, text } } } = this.props;
     return (
@@ -66,22 +54,10 @@
         style={[styles.item, { backgroundColor: paper }]}
         onPress={() => this.props.navigation.navigate(id)}
       >
-        <Text style={[styles.text, { color: text }]}>
-          {examples[id].title}
-        </Text>
+        <Text style={[styles.text, { color: text }]}>{examples[id].title}</Text>
       </TouchableRipple>
     );
   };
-=======
-  _renderRow = id => (
-    <TouchableRipple
-      style={styles.item}
-      onPress={() => this.props.navigation.navigate(id)}
-    >
-      <Text style={styles.text}>{examples[id].title}</Text>
-    </TouchableRipple>
-  );
->>>>>>> 547b14ad
 
   _renderSeparator = (sectionId, rowId) => <Divider key={rowId} />;
 
@@ -90,7 +66,6 @@
     return (
       <View style={{ flex: 1, backgroundColor: background }}>
         <ListView
-          key={this.state.value}
           dataSource={dataSource}
           renderRow={this._renderRow}
           renderSeparator={this._renderSeparator}
