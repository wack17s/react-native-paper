/* @flow */

import React from 'react';
import { StackNavigator } from 'react-navigation';
import { Platform, StatusBar } from 'react-native';
import { Toolbar } from 'react-native-paper';
import ExampleList, { examples } from './ExampleList';

const MORE_ICON = Platform.OS === 'ios' ? 'more-horiz' : 'more-vert';

const routes = Object.keys(examples)
  .map(id => ({ id, item: examples[id] }))
  .reduce((acc, { id, item }) => {
    const Comp = item;
    const Screen = props => <Comp {...props} />;

    Screen.navigationOptions = ({ navigation }) => {
      const { params = {} } = navigation.state;
      return {
        header: (
          <Toolbar
            dark
            statusBarHeight={
              Platform.OS === 'ios' ? 20 : StatusBar.currentHeight
            }
          >
            {!params.showLeftIcon && (
              <Toolbar.BackAction onPress={() => navigation.goBack()} />
            )}
            <Toolbar.Content
              title={Comp.title}
              subtitle={params.showSubtitle ? 'Subtitle' : null}
            />
            {params.showSearchIcon && (
              <Toolbar.Action icon="search" onPress={() => {}} />
            )}
            {!params.showMoreIcon && (
              <Toolbar.Action icon={MORE_ICON} onPress={() => {}} />
            )}
          </Toolbar>
        ),
        /* $FlowFixMe */
        ...Comp.navigationOptions,
      };
    };

    return {
      ...acc,
      [id]: { screen: Screen },
    };
  }, {});

export default StackNavigator(
  {
    home: { screen: ExampleList },
    ...routes,
  },
  {
<<<<<<< HEAD
    navigationOptions: ({ screenProps: { theme } }) => ({
      headerTintColor: Colors.white,
      headerStyle: {
        backgroundColor: theme.colors.primary,
        paddingTop: Expo.Constants.statusBarHeight,
        height: 56 + Expo.Constants.statusBarHeight,
      },
    }),
=======
    navigationOptions: {
      header: (
        <Toolbar
          dark
          statusBarHeight={Platform.OS === 'ios' ? 20 : StatusBar.currentHeight}
        >
          <Toolbar.Content title="Examples" />
        </Toolbar>
      ),
    },
>>>>>>> 129a4e4a
  }
);<|MERGE_RESOLUTION|>--- conflicted
+++ resolved
@@ -56,16 +56,6 @@
     ...routes,
   },
   {
-<<<<<<< HEAD
-    navigationOptions: ({ screenProps: { theme } }) => ({
-      headerTintColor: Colors.white,
-      headerStyle: {
-        backgroundColor: theme.colors.primary,
-        paddingTop: Expo.Constants.statusBarHeight,
-        height: 56 + Expo.Constants.statusBarHeight,
-      },
-    }),
-=======
     navigationOptions: {
       header: (
         <Toolbar
@@ -76,6 +66,5 @@
         </Toolbar>
       ),
     },
->>>>>>> 129a4e4a
   }
 );