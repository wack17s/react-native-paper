/* @flow */

import React, { Component } from 'react';
import { View, StyleSheet } from 'react-native';
<<<<<<< HEAD
import PropTypes from 'prop-types';
import { Paragraph, Checkbox, Colors, withTheme } from 'react-native-paper';
=======
import {
  Paragraph,
  Checkbox,
  Colors,
  TouchableRipple,
} from 'react-native-paper';
>>>>>>> 547b14ad

class CheckboxExample extends Component {
  static title = 'Checkbox';
  static propTypes = {
    theme: PropTypes.object.isRequired,
  };

  state = {
    checkedNormal: true,
    checkedCustom: true,
  };

  render() {
    const { theme: { colors: { background } } } = this.props;
    return (
<<<<<<< HEAD
      <View style={[styles.container, { backgroundColor: background }]}>
=======
      <View style={styles.container}>
        <TouchableRipple
          onPress={() =>
            this.setState(state => ({
              checkedNormal: !state.checkedNormal,
            }))}
        >
          <View style={styles.row}>
            <Paragraph>Normal (click list item)</Paragraph>
            <View pointerEvents="none">
              <Checkbox checked={this.state.checkedNormal} />
            </View>
          </View>
        </TouchableRipple>
>>>>>>> 547b14ad
        <View style={styles.row}>
          <Paragraph>Custom (click checkbox)</Paragraph>
          <Checkbox
            color={Colors.blue500}
            checked={this.state.checkedCustom}
            onPress={() =>
              this.setState(state => ({ checkedCustom: !state.checkedCustom }))}
          />
        </View>
        <View style={styles.row}>
          <Paragraph>Checked (Disabled)</Paragraph>
          <Checkbox checked disabled />
        </View>
        <View style={styles.row}>
          <Paragraph>Unchecked (Disabled)</Paragraph>
          <Checkbox checked={false} disabled />
        </View>
      </View>
    );
  }
}

const styles = StyleSheet.create({
  container: {
    flex: 1,
<<<<<<< HEAD
    padding: 8,
=======
    backgroundColor: Colors.white,
    paddingVertical: 8,
>>>>>>> 547b14ad
  },

  row: {
    flexDirection: 'row',
    alignItems: 'center',
    justifyContent: 'space-between',
    paddingVertical: 8,
    paddingHorizontal: 16,
  },
});

export default withTheme(CheckboxExample);<|MERGE_RESOLUTION|>--- conflicted
+++ resolved
@@ -2,17 +2,14 @@
 
 import React, { Component } from 'react';
 import { View, StyleSheet } from 'react-native';
-<<<<<<< HEAD
 import PropTypes from 'prop-types';
-import { Paragraph, Checkbox, Colors, withTheme } from 'react-native-paper';
-=======
 import {
   Paragraph,
   Checkbox,
   Colors,
+  withTheme,
   TouchableRipple,
 } from 'react-native-paper';
->>>>>>> 547b14ad
 
 class CheckboxExample extends Component {
   static title = 'Checkbox';
@@ -28,10 +25,14 @@
   render() {
     const { theme: { colors: { background } } } = this.props;
     return (
-<<<<<<< HEAD
-      <View style={[styles.container, { backgroundColor: background }]}>
-=======
-      <View style={styles.container}>
+      <View
+        style={[
+          styles.container,
+          {
+            backgroundColor: background,
+          },
+        ]}
+      >
         <TouchableRipple
           onPress={() =>
             this.setState(state => ({
@@ -45,14 +46,15 @@
             </View>
           </View>
         </TouchableRipple>
->>>>>>> 547b14ad
         <View style={styles.row}>
           <Paragraph>Custom (click checkbox)</Paragraph>
           <Checkbox
             color={Colors.blue500}
             checked={this.state.checkedCustom}
             onPress={() =>
-              this.setState(state => ({ checkedCustom: !state.checkedCustom }))}
+              this.setState(state => ({
+                checkedCustom: !state.checkedCustom,
+              }))}
           />
         </View>
         <View style={styles.row}>
@@ -71,12 +73,8 @@
 const styles = StyleSheet.create({
   container: {
     flex: 1,
-<<<<<<< HEAD
-    padding: 8,
-=======
     backgroundColor: Colors.white,
     paddingVertical: 8,
->>>>>>> 547b14ad
   },
 
   row: {
