--- conflicted
+++ resolved
@@ -122,11 +122,8 @@
 class TextInput extends React.Component<Props, State> {
   static defaultProps = {
     disabled: false,
-<<<<<<< HEAD
     hasError: false,
-=======
     multiline: false,
->>>>>>> 27f0a60c
   };
 
   constructor(props) {
