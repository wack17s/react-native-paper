/* @flow */

import React, { Component } from 'react';
import PropTypes from 'prop-types';
import { View, ViewPropTypes } from 'react-native';
import shadow from '../styles/shadow';
import withTheme from '../core/withTheme';
import type { Theme } from '../types/Theme';

type Props = {
  children?: any,
  style?: any,
  theme: Theme,
};

/**
 * Paper is a basic container that can give depth to the page.
 * 
 * Note: Pass *elevation* style, to apply shadow to the component. Defaults to 2.
 */
<<<<<<< HEAD
class Paper extends PureComponent<void, Props, void> {
=======
export default class Paper extends Component<void, Props, void> {
>>>>>>> 658a8aea
  static propTypes = {
    children: PropTypes.node,
    theme: PropTypes.object.isRequired,
    style: ViewPropTypes.style,
  };

  render() {
<<<<<<< HEAD
    const { children, elevation, theme: { colors: { paper } } } = this.props;

    return (
      <View
        {...this.props}
        style={[
          elevation && shadow(elevation),
          { backgroundColor: paper },
          this.props.style,
        ]}
      >
        {children}
      </View>
=======
    const { style, ...restOfProps } = this.props;
    const flattenedStyles = StyleSheet.flatten(style) || {};
    const { elevation = 2 } = flattenedStyles;

    return (
      <View {...restOfProps} style={[styles.paper, shadow(elevation), style]} />
>>>>>>> 658a8aea
    );
  }
}

export default withTheme(Paper);<|MERGE_RESOLUTION|>--- conflicted
+++ resolved
@@ -2,9 +2,10 @@
 
 import React, { Component } from 'react';
 import PropTypes from 'prop-types';
-import { View, ViewPropTypes } from 'react-native';
+import { View, ViewPropTypes, StyleSheet } from 'react-native';
 import shadow from '../styles/shadow';
 import withTheme from '../core/withTheme';
+import * as Colors from '../styles/colors';
 import type { Theme } from '../types/Theme';
 
 type Props = {
@@ -18,11 +19,7 @@
  * 
  * Note: Pass *elevation* style, to apply shadow to the component. Defaults to 2.
  */
-<<<<<<< HEAD
-class Paper extends PureComponent<void, Props, void> {
-=======
-export default class Paper extends Component<void, Props, void> {
->>>>>>> 658a8aea
+class Paper extends Component<void, Props, void> {
   static propTypes = {
     children: PropTypes.node,
     theme: PropTypes.object.isRequired,
@@ -30,30 +27,28 @@
   };
 
   render() {
-<<<<<<< HEAD
-    const { children, elevation, theme: { colors: { paper } } } = this.props;
-
-    return (
-      <View
-        {...this.props}
-        style={[
-          elevation && shadow(elevation),
-          { backgroundColor: paper },
-          this.props.style,
-        ]}
-      >
-        {children}
-      </View>
-=======
-    const { style, ...restOfProps } = this.props;
+    const { style, theme: { colors: { paper } }, ...restOfProps } = this.props;
     const flattenedStyles = StyleSheet.flatten(style) || {};
     const { elevation = 2 } = flattenedStyles;
 
     return (
-      <View {...restOfProps} style={[styles.paper, shadow(elevation), style]} />
->>>>>>> 658a8aea
+      <View
+        {...restOfProps}
+        style={[
+          styles.paper,
+          { backgroundColor: paper },
+          shadow(elevation),
+          style,
+        ]}
+      />
     );
   }
 }
 
-export default withTheme(Paper);+export default withTheme(Paper);
+
+const styles = StyleSheet.create({
+  paper: {
+    backgroundColor: Colors.white,
+  },
+});