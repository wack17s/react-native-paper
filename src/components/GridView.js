/* @flow */

import React, { PureComponent } from 'react';
import PropTypes from 'prop-types';
<<<<<<< HEAD
import { Dimensions, ListView, StyleSheet, View } from 'react-native';
import withTheme from '../core/withTheme';
import type { Theme } from '../types/Theme';
=======
import { Dimensions, ListView, StyleSheet, ViewPropTypes } from 'react-native';
import { grey200 } from '../styles/colors';
>>>>>>> 547b14ad

type Layout = {
  width: number,
};

type Props = {
  dataSource: ListView.DataSource,
  spacing: number,
  getNumberOfColumns: (width: number) => number,
  renderSectionHeader?: (...args: any) => any,
  renderRow: (...args: any) => any,
  initialLayout: Layout,
  onLayout?: Function,
  contentContainerStyle?: any,
  theme: Theme,
};

type DefaultProps = {
  initialLayout: Layout,
  getNumberOfColumns: (width: number) => number,
  spacing: number,
};

type State = {
  layout: Layout,
};

class GridView extends PureComponent<DefaultProps, Props, State> {
  static propTypes = {
    dataSource: PropTypes.instanceOf(ListView.DataSource).isRequired,
    spacing: PropTypes.number.isRequired,
    getNumberOfColumns: PropTypes.func.isRequired,
    renderSectionHeader: PropTypes.func,
    renderRow: PropTypes.func.isRequired,
    onLayout: PropTypes.func,
<<<<<<< HEAD
    contentContainerStyle: View.propTypes.style,
    theme: PropTypes.object.isRequired,
=======
    contentContainerStyle: ViewPropTypes.style,
>>>>>>> 547b14ad
  };

  static defaultProps = {
    initialLayout: { width: Dimensions.get('window').width },
    getNumberOfColumns: () => 1,
    spacing: 0,
  };

  static DataSource = ListView.DataSource;

  constructor(props: Props) {
    super(props);

    this.state = {
      layout: props.initialLayout,
    };
  }

  state: State;

  scrollTo(options: any) {
    this._root.scrollTo(options);
  }

  _root: Object;

  _renderSectionHeader = (...args) => {
    const header = this.props.renderSectionHeader
      ? this.props.renderSectionHeader(...args)
      : null;
    if (!header) {
      return header;
    }
    const { width } = this.state.layout;
    return React.cloneElement(header, {
      style: [header.props.style, { width }],
    });
  };

  _renderRow = (...args: any) => {
    const containerWidth = this.state.layout.width;
    const { getNumberOfColumns, spacing } = this.props;
    const style = {
      width:
        (containerWidth - spacing) / getNumberOfColumns(containerWidth) -
        spacing,
      margin: spacing / 2,
    };
    const row = this.props.renderRow(...args);
    if (!row) {
      return row;
    }
    return React.cloneElement(row, {
      style: [row.props.style, style],
    });
  };

  _handleLayout = (e: any) => {
    if (this.props.onLayout) {
      this.props.onLayout(e);
    }

    if (this.state.layout.width === e.nativeEvent.layout.width) {
      return;
    }

    const containerWidth = e.nativeEvent.layout.width;

    this.setState({
      layout: { width: containerWidth },
    });
  };

  _setRef = (c: Object) => (this._root = c);

  render() {
    const { spacing, theme: { colors: { background } } } = this.props;
    return (
      <ListView
        {...this.props}
        key={`grid-${this.state.layout.width}`}
        onLayout={this._handleLayout}
        renderSectionHeader={this._renderSectionHeader}
        renderRow={this._renderRow}
        contentContainerStyle={[
          styles.grid,
          { padding: spacing / 2, backgroundColor: background },
          this.props.contentContainerStyle,
        ]}
        ref={this._setRef}
      />
    );
  }
}

const styles = StyleSheet.create({
  grid: {
    flexDirection: 'row',
    flexWrap: 'wrap',
    alignItems: 'flex-start',
  },
});

export default withTheme(GridView);<|MERGE_RESOLUTION|>--- conflicted
+++ resolved
@@ -2,14 +2,9 @@
 
 import React, { PureComponent } from 'react';
 import PropTypes from 'prop-types';
-<<<<<<< HEAD
-import { Dimensions, ListView, StyleSheet, View } from 'react-native';
+import { Dimensions, ListView, StyleSheet, ViewPropTypes } from 'react-native';
 import withTheme from '../core/withTheme';
 import type { Theme } from '../types/Theme';
-=======
-import { Dimensions, ListView, StyleSheet, ViewPropTypes } from 'react-native';
-import { grey200 } from '../styles/colors';
->>>>>>> 547b14ad
 
 type Layout = {
   width: number,
@@ -45,12 +40,8 @@
     renderSectionHeader: PropTypes.func,
     renderRow: PropTypes.func.isRequired,
     onLayout: PropTypes.func,
-<<<<<<< HEAD
-    contentContainerStyle: View.propTypes.style,
     theme: PropTypes.object.isRequired,
-=======
     contentContainerStyle: ViewPropTypes.style,
->>>>>>> 547b14ad
   };
 
   static defaultProps = {
